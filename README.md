--- conflicted
+++ resolved
@@ -58,11 +58,6 @@
 For more details and updates, see GitHub issue [#25](https://github.com/ViperRNMC/marstek_venus_modbus/issues/25).
 
 
-<<<<<<< HEAD
-=======
-
-
->>>>>>> 7fdb53f1
 ## ⚠️ Known Issues / Bugs
 
 - **User Work Mode (AI Optimized) not reflected correctly**  
